--- conflicted
+++ resolved
@@ -9,13 +9,8 @@
 from torch.utils.data.dataset import Dataset
 from tqdm import tqdm
 
-<<<<<<< HEAD
 from envs import DMCEnv, VectorDMCEnv
 from models.agent import AgentModel
-=======
-from src.envs import DMCEnv
-from src.models.agent import AgentModel
->>>>>>> 7b98b4fe
 
 
 def load_trajectory_data(data_path: str) -> Dict:
